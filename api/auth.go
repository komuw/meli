package api

import (
	"encoding/base64"
	"encoding/json"
	"io/ioutil"
	"os/user"
	"strings"
	"sync"
)

<<<<<<< HEAD
// TODO, currently the functions in this file are called
// once for every service/image in the docker-compose file
// for perf, we only need to call this funcs once during startup
// ALTHOUGH, we may not be able to do that since the registry auth
// depends on from which hub(quay,docker etc) that an image is from
func GetRegistryAuth(imageName string) (string, error) {
	registryURL, username, password, err := GetAuth(imageName)
	if err != nil {
		return "", &popagateError{originalErr: err}
	}

	stringRegistryAuth := `{"username": "DOCKERUSERNAME", "password": "DOCKERPASSWORD", "email": null, "serveraddress": "DOCKERREGISTRYURL"}`

	stringRegistryAuth = strings.Replace(stringRegistryAuth, "DOCKERUSERNAME", username, 1)
	stringRegistryAuth = strings.Replace(stringRegistryAuth, "DOCKERPASSWORD", password, 1)
	stringRegistryAuth = strings.Replace(stringRegistryAuth, "DOCKERREGISTRYURL", registryURL, 1)
	RegistryAuth := base64.URLEncoding.EncodeToString([]byte(stringRegistryAuth))
=======
var AuthInfo sync.Map
>>>>>>> 2ddf7c52

func GetAuth() {
	usr, err := user.Current()
	if err != nil {
		AuthInfo.Store("quay", map[string]string{"registryURL": "", "username": "", "password": ""})
		AuthInfo.Store("dockerhub", map[string]string{"registryURL": "", "username": "", "password": ""})
		return
	}

	// TODO: the config can be in many places
	// try to find them and use them; https://github.com/docker/docker-py/blob/e9fab1432b974ceaa888b371e382dfcf2f6556e4/docker/auth.py#L269
	dockerAuth, err := ioutil.ReadFile(usr.HomeDir + "/.docker/config.json")
	if err != nil {
		// we'll just try accessing the public access docker hubs/quay
		AuthInfo.Store("quay", map[string]string{"registryURL": "", "username": "", "password": ""})
		AuthInfo.Store("dockerhub", map[string]string{"registryURL": "", "username": "", "password": ""})
		return
	}

	type AuthData struct {
		Auths map[string]map[string]string `json:"auths,omitempty"`
	}
	data := &AuthData{}
	err = json.Unmarshal([]byte(dockerAuth), data)
	if err != nil {
		AuthInfo.Store("quay", map[string]string{"registryURL": "", "username": "", "password": ""})
		AuthInfo.Store("dockerhub", map[string]string{"registryURL": "", "username": "", "password": ""})
		return
	}

	// TODO: we are only checking for dockerHub and quay.io
	// registries, we should probably be exhaustive in future.
	dockerEncodedAuth := data.Auths["https://index.docker.io/v1/"]["auth"]
	dockerRegistryURL := "https://index.docker.io/v1/"
	quayEncodedAuth := data.Auths["quay.io"]["auth"]
	quayRegistryURL := "quay.io"

	if dockerEncodedAuth == "" {
		AuthInfo.Store("dockerhub", map[string]string{"registryURL": "", "username": "", "password": ""})
	}
	if quayEncodedAuth == "" {
		AuthInfo.Store("quay", map[string]string{"registryURL": "", "username": "", "password": ""})
	}
	dockerAuth, err = base64.StdEncoding.DecodeString(dockerEncodedAuth)
	if err != nil {
		AuthInfo.Store("dockerhub", map[string]string{"registryURL": "", "username": "", "password": ""})
	}
	quayAuth, err := base64.StdEncoding.DecodeString(quayEncodedAuth)
	if err != nil {
		AuthInfo.Store("quay", map[string]string{"registryURL": "", "username": "", "password": ""})
	}

	dockerUserPass := FormatRegistryAuth(string(dockerAuth))
	dockerUsername := dockerUserPass[0]
	dockerPassword := dockerUserPass[1]

	quayUserPass := FormatRegistryAuth(string(quayAuth))
	quayUsername := quayUserPass[0]
	quayPassword := quayUserPass[1]

	dockerStringRegistryAuth := `{"username": "DOCKERUSERNAME", "password": "DOCKERPASSWORD", "email": null, "serveraddress": "DOCKERREGISTRYURL"}`
	dockerStringRegistryAuth = strings.Replace(dockerStringRegistryAuth, "DOCKERUSERNAME", dockerUsername, 1)
	dockerStringRegistryAuth = strings.Replace(dockerStringRegistryAuth, "DOCKERPASSWORD", dockerPassword, 1)
	dockerStringRegistryAuth = strings.Replace(dockerStringRegistryAuth, "DOCKERREGISTRYURL", dockerRegistryURL, 1)
	dockerRegistryAuth := base64.URLEncoding.EncodeToString([]byte(dockerStringRegistryAuth))

	quayStringRegistryAuth := `{"username": "quayUSERNAME", "password": "quayPASSWORD", "email": null, "serveraddress": "quayREGISTRYURL"}`
	quayStringRegistryAuth = strings.Replace(quayStringRegistryAuth, "quayUSERNAME", quayUsername, 1)
	quayStringRegistryAuth = strings.Replace(quayStringRegistryAuth, "quayPASSWORD", quayPassword, 1)
	quayStringRegistryAuth = strings.Replace(quayStringRegistryAuth, "quayREGISTRYURL", quayRegistryURL, 1)
	quayRegistryAuth := base64.URLEncoding.EncodeToString([]byte(quayStringRegistryAuth))

	AuthInfo.Store("dockerhub", map[string]string{"registryURL": dockerRegistryURL, "username": dockerUsername, "password": dockerPassword, "RegistryAuth": dockerRegistryAuth})
	AuthInfo.Store("quay", map[string]string{"registryURL": quayRegistryURL, "username": quayUsername, "password": quayPassword, "RegistryAuth": quayRegistryAuth})

}<|MERGE_RESOLUTION|>--- conflicted
+++ resolved
@@ -9,27 +9,7 @@
 	"sync"
 )
 
-<<<<<<< HEAD
-// TODO, currently the functions in this file are called
-// once for every service/image in the docker-compose file
-// for perf, we only need to call this funcs once during startup
-// ALTHOUGH, we may not be able to do that since the registry auth
-// depends on from which hub(quay,docker etc) that an image is from
-func GetRegistryAuth(imageName string) (string, error) {
-	registryURL, username, password, err := GetAuth(imageName)
-	if err != nil {
-		return "", &popagateError{originalErr: err}
-	}
-
-	stringRegistryAuth := `{"username": "DOCKERUSERNAME", "password": "DOCKERPASSWORD", "email": null, "serveraddress": "DOCKERREGISTRYURL"}`
-
-	stringRegistryAuth = strings.Replace(stringRegistryAuth, "DOCKERUSERNAME", username, 1)
-	stringRegistryAuth = strings.Replace(stringRegistryAuth, "DOCKERPASSWORD", password, 1)
-	stringRegistryAuth = strings.Replace(stringRegistryAuth, "DOCKERREGISTRYURL", registryURL, 1)
-	RegistryAuth := base64.URLEncoding.EncodeToString([]byte(stringRegistryAuth))
-=======
 var AuthInfo sync.Map
->>>>>>> 2ddf7c52
 
 func GetAuth() {
 	usr, err := user.Current()
