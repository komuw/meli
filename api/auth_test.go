--- conflicted
+++ resolved
@@ -2,50 +2,6 @@
 
 import "testing"
 
-<<<<<<< HEAD
-// func TestGetRegistryAuth(t *testing.T) {
-// 	tt := []struct {
-// 		input       string
-// 		expected    string
-// 		expectedErr error
-// 	}{
-// 		{"ImageName", "RegistryAuth", nil},
-// 	}
-// 	for _, v := range tt {
-// 		actual, err := GetRegistryAuth(v.input)
-// 		if err != nil {
-// 			t.Errorf("\nran GetRegistryAuth(%#+v) \ngot %s \nwanted %#+v", v.input, err, v.expected)
-// 		}
-// 		if actual != v.expected {
-// 			t.Errorf("\nran GetRegistryAuth(%#+v) \ngot %#+v \nwanted %#+v", v.input, actual, v.expected)
-// 		}
-// 	}
-// }
-
-func TestGetAuth(t *testing.T) {
-	tt := []struct {
-		input       string
-		expected    string
-		expectedErr error
-	}{
-		{"myImageName", "https://index.docker.io/v1/", nil},
-		{"quay.io/quayImage", "quay.io", nil},
-	}
-	for _, v := range tt {
-		registryURL, _, _, err := GetAuth(v.input)
-		if err != nil {
-			t.Errorf("\nran GetAuth(%#+v) \ngot %s \nwanted %#+v", v.input, err, v.expectedErr)
-		}
-		if registryURL != v.expected {
-			t.Errorf("\nran GetAuth(%#+v) \ngot %#+v \nwanted %#+v", v.input, registryURL, v.expected)
-		}
-	}
-}
-
-func BenchmarkGetAuth(b *testing.B) {
-	for n := 0; n < b.N; n++ {
-		_, _, _, _ = GetAuth("myImageName")
-=======
 func TestGetAuth(t *testing.T) {
 	_, okDocker := AuthInfo.Load("dockerhub")
 	_, okQuay := AuthInfo.Load("quay")
@@ -65,6 +21,11 @@
 	}
 	if okQuay != true {
 		t.Errorf("AuthInfo should be loaded, we got %t", okQuay)
->>>>>>> 2ddf7c52
+	}
+}
+
+func BenchmarkGetAuth(b *testing.B) {
+	for n := 0; n < b.N; n++ {
+		GetAuth()
 	}
 }